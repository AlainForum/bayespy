--- conflicted
+++ resolved
@@ -35,13 +35,8 @@
 MAINTAINER          = 'Jaakko Luttinen',
 MAINTAINER_EMAIL    = 'jaakko.luttinen@aalto.fi',
 URL                 = 'https://github.com/jluttine/bayespy'
-<<<<<<< HEAD
 LICENSE             = 'GPLv3'
 VERSION             = '0.1+dev'
-=======
-LICENSE             = 'GPL'
-VERSION             = '0.0.0-dev'
->>>>>>> f9d35427
 
 if __name__ == "__main__":
 
@@ -84,7 +79,6 @@
           license = LICENSE,
           url = URL,
           long_description = LONG_DESCRIPTION,
-<<<<<<< HEAD
           classifiers =
             [ 
               'Programming Language :: Python',
@@ -98,9 +92,6 @@
               'Topic :: Scientific/Engineering',
               'Topic :: Scientific/Engineering :: Information Analysis'
             ],
-          )
-=======
           cmdclass = {'build_ext': build_ext},
           ext_modules = [sparse_distance],
           )
->>>>>>> f9d35427
